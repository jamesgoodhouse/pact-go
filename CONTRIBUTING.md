# Contributing to Pact go

## Raising defects

Before raising an issue, make sure you have checked the open and closed issues to see if an answer is provided there.
There may also be an answer to your question on [stackoverflow](https://stackoverflow.com/questions/tagged/pact).

Please provide the following information with your issue to enable us to respond as quickly as possible.

1. The relevant versions of the packages you are using.
1. The steps to recreate your issue.
1. An executable code example where possible. You can fork this repository and modify the e2e [examples](https://github.com/pact-foundation/pact-go/blob/master/examples) to quickly recreate your issue.

You can run the E2E tests by:

```sh
make package # Assemble the latest Pact Go from Ruby and compile Go
make pact    # Run the Pact tests - consumer + provider
```

## New features / changes

1. Fork it
1. Create your feature branch (git checkout -b my-new-feature)
1. Commit your changes (git commit -am 'Add some feature')
1. Push to the branch (git push origin my-new-feature)
1. Create new Pull Request

### Commit messages

Pact Go uses the [Conventional Changelog](https://github.com/bcoe/conventional-changelog-standard/blob/master/convention.md)
message conventions. Please ensure you follow the guidelines.

If you'd like to get some CLI assistance, getting setup is easy:

```shell
npm install commitizen -g
npm i -g cz-conventional-changelog
```

`git cz` to commit and commitizen will guide you.

### Developing

For full integration testing locally, Ruby 2.2.0 must be installed. Under the
hood, Pact Go bundles the
[Pact Mock Service](https://github.com/bethesque/pact-mock_service) and
[Pact Provider Verifier](https://github.com/pact-foundation/pact-provider-verifier)
projects to implement up to v2.0 of the Pact Specification. This is only
temporary, until [Pact Reference](https://github.com/pact-foundation/pact-reference/)
work is completed.

* Git clone https://github.com/pact-foundation/pact-go.git
* Run `make dev` to build the package and setup the Ruby 'binaries' locally

#### Vendoring

We use [dep](https://github.com/golang/dep) to vendor packages. Please ensure
any new packages that need to have a specific version locked are added to `Gopkg.toml`.

## Integration Tests

Before releasing a new version, in addition to the standard (isolated) tests
we smoke test the key features against the latest code and Broker.

<<<<<<< HEAD
Run `make pact` to start the daemon and run integration tests.
=======
Run `make pact` to run the integration tests.
>>>>>>> 87c47834
<|MERGE_RESOLUTION|>--- conflicted
+++ resolved
@@ -63,8 +63,4 @@
 Before releasing a new version, in addition to the standard (isolated) tests
 we smoke test the key features against the latest code and Broker.
 
-<<<<<<< HEAD
-Run `make pact` to start the daemon and run integration tests.
-=======
-Run `make pact` to run the integration tests.
->>>>>>> 87c47834
+Run `make pact` to run the integration tests.