--- conflicted
+++ resolved
@@ -12,11 +12,7 @@
 	Short: "Print the version number of Pact Go",
 	Long:  `All software has versions. This is Pact Go's`,
 	Run: func(cmd *cobra.Command, args []string) {
-<<<<<<< HEAD
-		fmt.Println("Pact Go CLI v0.0.12")
-=======
 		fmt.Println("Pact Go CLI v1.0.0-beta.1, using CLI tools version", cliToolsVersion)
->>>>>>> 87c47834
 	},
 }
 
