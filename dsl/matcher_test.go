--- conflicted
+++ resolved
@@ -599,13 +599,8 @@
 			args: args{
 				src: wordDTO{},
 			},
-<<<<<<< HEAD
-			want: map[string]interface{}{
+			want: StructMatcher{
 				"word":   Like("string"),
-=======
-			want: StructMatcher{
-				"word":   Like(`"string"`),
->>>>>>> da3653ca
 				"length": Like(1),
 			},
 		},
@@ -623,13 +618,8 @@
 			args: args{
 				src: wordsDTO{},
 			},
-<<<<<<< HEAD
-			want: map[string]interface{}{
+			want: StructMatcher{
 				"words": EachLike(Like("string"), 2),
-=======
-			want: StructMatcher{
-				"words": EachLike(Like(`"string"`), 2),
->>>>>>> da3653ca
 			},
 		},
 		{
